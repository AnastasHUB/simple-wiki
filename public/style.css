--- conflicted
+++ resolved
@@ -75,7 +75,7 @@
 }
 .brand{display:flex; align-items:center; gap:.6rem; margin-bottom:12px}
 .sidebar .brand img{
-  height:40px !important; width:auto !important; max-width:180px !important;
+  height:40px !important; width:auto !important; max-width:180px !important; 
   object-fit:contain !important; display:block !important; border-radius:6px !important;
 }
 .brand-name{font-weight:800}
@@ -149,22 +149,12 @@
 .prose ul,.prose ol{ padding-left:1.2em; margin:.7em 0 }
 .prose blockquote{ margin:.8em 0; padding:.6em 1em; border-left:3px solid var(--border); background:#111726; border-radius:8px }
 .prose img{
-<<<<<<< HEAD
   display:block;
   margin:16px auto;
   max-width:min(100%, 640px);
   width:auto;
   height:auto;
   border-radius:8px;
-=======
-  width:100%;
-  max-width: min(100%, 720px);
-  aspect-ratio: 16 / 9;
-  object-fit: cover;
-  border-radius:8px;
-  display:block;
-  margin: 16px auto;
->>>>>>> 24155e4f
 }
 .prose code{ background:#0c0f18; border:1px solid #242a3a; padding:.1rem .35rem; border-radius:6px }
 .prose pre{ margin:.8em 0 }
